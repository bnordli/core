# Copyright 2019 Klas Lindfors <klali@avm.se>

# Licensed under the Apache License, Version 2.0 (the "License");
# you may not use this file except in compliance with the License.
# You may obtain a copy of the License at
#
# http://www.apache.org/licenses/LICENSE-2.0
#
# Unless required by applicable law or agreed to in writing, software
# distributed under the License is distributed on an "AS IS" BASIS,
# WITHOUT WARRANTIES OR CONDITIONS OF ANY KIND, either express or implied.
# See the License for the specific language governing permissions and
# limitations under the License.
"""The Plejd switch platform."""

import binascii
import logging
from typing import Optional

from homeassistant.components.plejd.plejd_service import PlejdService
from homeassistant.components.switch import SwitchEntity
from homeassistant.const import CONF_SWITCHES, STATE_ON
from homeassistant.core import callback
from homeassistant.helpers.restore_state import RestoreEntity

from .const import DOMAIN
from .plejd_service import PlejdService

_LOGGER = logging.getLogger(__name__)


class PlejdSwitch(SwitchEntity, RestoreEntity):
    """Representation of a Plejd switch."""

    _attr_should_poll = False
    _attr_assumed_state = False
<<<<<<< HEAD
    _hex_id: str
=======
    _brightness: Optional[int] = None
>>>>>>> db202529

    def __init__(self, name: str, identity: int, service: PlejdService):
        """Initialize the switch."""
        self._attr_name = name
        self._attr_unique_id = str(identity)
<<<<<<< HEAD
        self._hex_id = f"{identity:02x}"
=======
>>>>>>> db202529
        self._service = service

    async def async_added_to_hass(self) -> None:
        """Read the current state of the switch when it is added to Home Assistant."""
        await super().async_added_to_hass()
        old = await self.async_get_last_state()
        if old is not None:
            self._attr_is_on = old.state == STATE_ON

    @callback
    def update_state(self, state: bool) -> None:
        """Update the state of the switch."""
        self._attr_is_on = state
        _LOGGER.debug(f"{self.name} ({self.unique_id}) turned {self.state}")
        self.async_schedule_update_ha_state()

    async def async_turn_on(self, **kwargs) -> None:
        """Turn the switch on."""
<<<<<<< HEAD
        payload = binascii.a2b_hex(f"{self._hex_id}0110009701")
=======
        payload = binascii.a2b_hex(f"{self.unique_id:02x}0110009701")
>>>>>>> db202529
        _LOGGER.debug(f"Turning on {self.name} ({self.unique_id})")
        await self._service._write(payload)

    async def async_turn_off(self, **kwargs) -> None:
        """Turn the switch off."""
<<<<<<< HEAD
        payload = binascii.a2b_hex(f"{self._hex_id:02x}0110009700")
=======
        payload = binascii.a2b_hex(f"{self.unique_id:02x}0110009700")
>>>>>>> db202529
        _LOGGER.debug(f"Turning off {self.name} ({self.unique_id})")
        await self._service._write(payload)


def setup_platform(hass, config, add_entities, discovery_info=None):
    """Set up the Plejd switch platform."""
    if discovery_info is None:
        return

    plejdinfo = hass.data[DOMAIN]
    service: PlejdService = plejdinfo["service"]
    switches = []

    for id, switch_name in plejdinfo["config"][CONF_SWITCHES].items():
        if id in plejdinfo["devices"]:
            _LOGGER.warning(f"Found duplicate definition for Plejd device {id}.")
            continue
        _LOGGER.debug(f"Adding switch {id} ({switch_name})")
        switch = PlejdSwitch(switch_name, id, service)
        plejdinfo["devices"][id] = switch
        switches.append(switch)

    add_entities(switches)<|MERGE_RESOLUTION|>--- conflicted
+++ resolved
@@ -17,7 +17,6 @@
 import logging
 from typing import Optional
 
-from homeassistant.components.plejd.plejd_service import PlejdService
 from homeassistant.components.switch import SwitchEntity
 from homeassistant.const import CONF_SWITCHES, STATE_ON
 from homeassistant.core import callback
@@ -34,20 +33,14 @@
 
     _attr_should_poll = False
     _attr_assumed_state = False
-<<<<<<< HEAD
     _hex_id: str
-=======
     _brightness: Optional[int] = None
->>>>>>> db202529
 
     def __init__(self, name: str, identity: int, service: PlejdService):
         """Initialize the switch."""
         self._attr_name = name
         self._attr_unique_id = str(identity)
-<<<<<<< HEAD
         self._hex_id = f"{identity:02x}"
-=======
->>>>>>> db202529
         self._service = service
 
     async def async_added_to_hass(self) -> None:
@@ -66,21 +59,13 @@
 
     async def async_turn_on(self, **kwargs) -> None:
         """Turn the switch on."""
-<<<<<<< HEAD
         payload = binascii.a2b_hex(f"{self._hex_id}0110009701")
-=======
-        payload = binascii.a2b_hex(f"{self.unique_id:02x}0110009701")
->>>>>>> db202529
         _LOGGER.debug(f"Turning on {self.name} ({self.unique_id})")
         await self._service._write(payload)
 
     async def async_turn_off(self, **kwargs) -> None:
         """Turn the switch off."""
-<<<<<<< HEAD
-        payload = binascii.a2b_hex(f"{self._hex_id:02x}0110009700")
-=======
-        payload = binascii.a2b_hex(f"{self.unique_id:02x}0110009700")
->>>>>>> db202529
+        payload = binascii.a2b_hex(f"{self._hex_id}0110009700")
         _LOGGER.debug(f"Turning off {self.name} ({self.unique_id})")
         await self._service._write(payload)
 
